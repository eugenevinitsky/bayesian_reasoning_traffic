"""Environment testing scenario one of the bayesian envs."""
import numpy as np
from gym.spaces.box import Box
from flow.core.rewards import desired_velocity
from flow.envs.multiagent.base import MultiEnv

# TODO(KL) means KL's reminder for KL

ADDITIONAL_ENV_PARAMS = {
    # maximum acceleration of autonomous vehicles
    'max_accel': 1,
    # maximum deceleration of autonomous vehicles
    'max_decel': 1,
    # desired velocity for all vehicles in the network, in m/s
    "target_velocity": 25,
    # how many objects in our local radius we want to return
    "max_num_objects": 3,
    # how large of a radius to search in for a given vehicle in meters
    "search_radius": 20
}


class Bayesian1Env(MultiEnv):
    """Testing whether an agent can learn to navigate successfully crossing the env described
    in scenario 1 of Jakob's diagrams. Please refer to the sketch for more details. Basically,
    inferring that the human is going to cross allows one of the vehicles to succesfully cross.

    Required from env_params:

    * max_accel: maximum acceleration for autonomous vehicles, in m/s^2
    * max_decel: maximum deceleration for autonomous vehicles, in m/s^2
    * target_velocity: desired velocity for all vehicles in the network, in m/s

    The following states, actions and rewards are considered for one autonomous
    vehicle only, as they will be computed in the same way for each of them.

    States
        TBD

    Actions
        The action consists of an acceleration, bound according to the
        environment parameters.

    Rewards
        TBD

    Termination
        A rollout is terminated if the time horizon is reached or if two
        vehicles collide into one another.
    """

    def __init__(self, env_params, sim_params, network, simulator='traci'):
        for p in ADDITIONAL_ENV_PARAMS.keys():
            if p not in env_params.additional_params:
                raise KeyError(
                    'Environment parameter "{}" not supplied'.format(p))

        super().__init__(env_params, sim_params, network, simulator)
        self.observation_names = ["rel_x", "rel_y", "speed", "yaw"]
        self.search_radius = self.env_params.additional_params["search_radius"]

    @property
    def observation_space(self):
        """See class definition."""
        max_objects = self.env_params.additional_params["max_num_objects"]
        # the items per object are relative X, relative Y, speed, whether it is a pedestrian, and its yaw TODO(@nliu no magic 5 number)
        return Box(-float('inf'), float('inf'), shape=(5 + max_objects * len(self.observation_names),), dtype=np.float32)

    @property
    def action_space(self):
        """See class definition."""
        return Box(
            low=-np.abs(self.env_params.additional_params['max_decel']),
            high=self.env_params.additional_params['max_accel'],
            shape=(1,),  # (4,),
            dtype=np.float32)

    def _apply_rl_actions(self, rl_actions):
        """See class definition."""
        # in the warmup steps, rl_actions is None
        if rl_actions:
            for rl_id, actions in rl_actions.items():
                accel = actions[0]
                self.k.vehicle.apply_acceleration(rl_id, accel)

    def get_state(self):
        """For a radius around the car, return the 3 closest objects with their X, Y position relative to you,
        their speed, a flag indicating if they are a pedestrian or not, and their yaw."""

        obs = {}

        edge_to_int = {
                "(1.1)--(2.1)" : 0,
                "(2.1)--(1.1)" : 1,
                "(1.1)--(1.2)" : 2,
                "(1.2)--(1.1)" : 3,
                "(1.1)--(0.1)" : 4,
                "(0.1)--(1.1)" : 5,
                "(1.1)--(1.0)" : 6,
                "(1.0)--(1.1)" : 7
        }

        for rl_id in self.k.vehicle.get_rl_ids():
            # TODO(@nliu)add get x y as something that we store from TraCI (no magic numbers)

            num_obs = len(self.observation_names)

            observation = np.zeros(self.observation_space.shape[0])   #TODO(KL) Check if this makes sense
            #TODO(@nliu): currently not using pedestrians
            visible_vehicles, visible_pedestrians = self.find_visible_objects(rl_id, self.search_radius)
            # sort visible vehicles by angle where 0 degrees starts facing the right side of the vehicle
            visible_vehicles = sorted(visible_vehicles, key=lambda v: \
                    (self.k.vehicle.get_relative_angle(rl_id, \
                    self.k.vehicle.get_orientation(v)[:2]) + 90) % 360)

            veh_x, veh_y = self.k.vehicle.get_orientation(rl_id)[:2]
            yaw = self.k.vehicle.get_yaw(rl_id)
            speed = self.k.vehicle.get_speed(rl_id)
            edge = self.k.vehicle.get_edge(rl_id)
            edge_int = edge_to_int.get(edge, -1)
            edge_pos = self.k.vehicle.get_position(rl_id)

            observation[:4] = [yaw, speed, edge_int, edge_pos]
            observation[4] = 0 # TODO(@nliu) pedestrians implementation later

            #TODO(@nliu) sort by angle
            for index, veh_id in enumerate(visible_vehicles):
                observed_yaw = self.k.vehicle.get_yaw(veh_id)
                observed_speed = self.k.vehicle.get_speed(veh_id)
                observed_x, observed_y = self.k.vehicle.get_orientation(veh_id)[:2]
                rel_x = observed_x - veh_x
                rel_y = observed_y - veh_y

                if index <= 2: 
                    observation[(index * 4) + 5: 4 * (index + 1) + 5] = \
                            [observed_yaw, observed_speed, rel_x, rel_y]

<<<<<<< HEAD
=======
            #print(observation)
>>>>>>> 1623cfd4
            obs.update({rl_id: observation})
        
        return obs

    def compute_reward(self, rl_actions, **kwargs):
        """See class definition."""
        # in the warmup steps
        if rl_actions is None:
            return {}

        rewards = {}
        for rl_id in self.k.vehicle.get_rl_ids():

            # TODO(@evinitsky) pick the right reward

            reward = 0

            # TODO(@nliu) verify this works
            collision_vehicles = self.k.simulation.get_collision_vehicle_ids()
            if rl_id in collision_vehicles:
                reward = -10
            else:
                # TODO(@nliu & evinitsky) positive reward?
                reward = rl_actions[rl_id][0] / 10 # small reward for going forward

            rewards[rl_id] = reward

        return rewards


    def find_visible_objects(self, veh_id, radius):
        """For a given vehicle ID, find the IDs of all the objects that are within a radius of them

        Parameters
        ----------
        veh_id : str
            The id of the vehicle whose visible objects we want to compute
        radius : float
            How large of a circle we want to search around

        Returns
        -------
        visible_vehicles, visible_pedestrians : [str], [str]
            Returns two lists of the IDs of vehicles and pedestrians that are within a radius of the car and are unobscured

        """
        visible_vehicles, visible_pedestrians = self.k.vehicle.get_viewable_objects( \
                veh_id,
                self.k.pedestrian,
                radius)

        return visible_vehicles, visible_pedestrians<|MERGE_RESOLUTION|>--- conflicted
+++ resolved
@@ -135,10 +135,7 @@
                     observation[(index * 4) + 5: 4 * (index + 1) + 5] = \
                             [observed_yaw, observed_speed, rel_x, rel_y]
 
-<<<<<<< HEAD
-=======
             #print(observation)
->>>>>>> 1623cfd4
             obs.update({rl_id: observation})
         
         return obs
