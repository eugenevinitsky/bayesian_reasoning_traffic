"""Environment testing scenario one of the bayesian envs."""
import numpy as np
from gym.spaces.box import Box
from flow.core.rewards import desired_velocity
from flow.envs.multiagent.base import MultiEnv

# TODO(KL) means KL's reminder for KL

ADDITIONAL_ENV_PARAMS = {
    # maximum acceleration of autonomous vehicles
    'max_accel': 1,
    # maximum deceleration of autonomous vehicles
    'max_decel': 1,
    # desired velocity for all vehicles in the network, in m/s
    "target_velocity": 25,
    # how many objects in our local radius we want to return
    "max_num_objects": 3,
    # how large of a radius to search in for a given vehicle in meters
    "search_radius": 20
}


class Bayesian1Env(MultiEnv):
    """Testing whether an agent can learn to navigate successfully crossing the env described
    in scenario 1 of Jakob's diagrams. Please refer to the sketch for more details. Basically,
    inferring that the human is going to cross allows one of the vehicles to succesfully cross.

    Required from env_params:

    * max_accel: maximum acceleration for autonomous vehicles, in m/s^2
    * max_decel: maximum deceleration for autonomous vehicles, in m/s^2
    * target_velocity: desired velocity for all vehicles in the network, in m/s

    The following states, actions and rewards are considered for one autonomous
    vehicle only, as they will be computed in the same way for each of them.

    States
        TBD

    Actions
        The action consists of an acceleration, bound according to the
        environment parameters.

    Rewards
        TBD

    Termination
        A rollout is terminated if the time horizon is reached or if two
        vehicles collide into one another.
    """

    def __init__(self, env_params, sim_params, network, simulator='traci'):
        for p in ADDITIONAL_ENV_PARAMS.keys():
            if p not in env_params.additional_params:
                raise KeyError(
                    'Environment parameter "{}" not supplied'.format(p))

        super().__init__(env_params, sim_params, network, simulator)
        self.observation_names = ["rel_x", "rel_y", "speed", "is_ped", "yaw"]
        self.search_radius = self.env_params.additional_params["search_radius"]

    @property
    def observation_space(self):
        """See class definition."""
        max_objects = self.env_params.additional_params["max_num_objects"]
        # the items per object are relative X, relative Y, speed, whether it is a pedestrian, and its yaw
        return Box(-float('inf'), float('inf'), shape=(max_objects * len(self.observation_names),), dtype=np.float32)

    @property
    def action_space(self):
        """See class definition."""
        return Box(
            low=-np.abs(self.env_params.additional_params['max_decel']),
            high=self.env_params.additional_params['max_accel'],
            shape=(1,),  # (4,),
            dtype=np.float32)

    def _apply_rl_actions(self, rl_actions):
        """See class definition."""
        # in the warmup steps, rl_actions is None
        if rl_actions:
            for rl_id, actions in rl_actions.items():
                accel = actions[0]
                self.k.vehicle.apply_acceleration(rl_id, accel)

    def get_state(self):
        """For a radius around the car, return the 3 closest objects with their X, Y position relative to you,
        their speed, a flag indicating if they are a pedestrian or not, and their yaw."""
        
        obs = {}
        for rl_id in self.k.vehicle.get_rl_ids():
            # TODO(@nliu)add get x y as something that we store from TraCI (no magic numbers)

            num_obs = len(self.observation_names)

            observation = np.zeros(self.observation_space.shape[0])   #TODO(KL) Check if this makes sense
<<<<<<< HEAD
            visible_ids = self.find_visible_objects(rl_id, self.search_radius)
            print(self.search_radius)
            print(visible_ids)

            veh_x, veh_y, _ = self.k.vehicle.get_orientation(rl_id)

            for index, obj_id in enumerate(visible_ids):
                x, y, _ = self.k.vehicle.get_orientation(obj_id)
                rel_x = veh_x - x
                rel_y = veh_y - y
                # TODO(@nliu)
                # TODO add a check for whether an object is a pedestrian
                # This check is currently not needed as find_visible_objects is only
                # returning pedestrians. 
                is_ped = self.k.pedestrian.is_pedestrian(obj_id)
                if is_ped:
                    speed = self.k.pedestrian.get_speed(obj_id)
                    yaw = self.k.pedestrian.get_yaw(obj_id) # TOD0(KL) check what get_angle actually returns, else done
                else:
                    speed = self.k.vehicle.get_speed(obj_id)
                    yaw = self.k.vehicle.get_yaw(obj_id)
                print(speed, yaw)
                observation[index * num_obs: (index + 1) * num_obs] = [rel_x, rel_y, speed, is_ped, yaw]
=======
            #TODO(@nliu): currently not using pedestrians

            visible_vehicles, visible_pedestrians = self.find_visible_objects(rl_id, self.search_radius)

            veh_x, veh_y = self.k.vehicle.get_orientation(rl_id)[:2]
            yaw = self.k.vehicle.get_yaw(rl_id)
            speed = self.k.vehicle.get_speed(rl_id)
            edge = self.k.vehicle.get_edge(rl_id)
            edge_hash = abs(hash(edge)) % 100 #TODO(@nliu) find a better way to map edges to ints
            edge_pos = self.k.vehicle.get_position(rl_id)

            observation[:4] = [yaw, speed, edge_hash, edge_pos]
            observation[4] = 0 # TODO(@nliu) pedestrians implementation later
>>>>>>> 7ba7e98e

            #TODO(@nliu) sort by angle
            for index, veh_id in enumerate(visible_vehicles):
                observed_yaw = self.k.vehicle.get_yaw(veh_id)
                observed_speed = self.k.vehicle.get_speed(veh_id)
                observed_x, observed_y = self.k.vehicle.get_orientation(veh_id)[:2]
                rel_x = observed_x - veh_x
                rel_y = observed_y - veh_y

                if index <= 1: # TODO(@nliu) only allowing 2 because of observations size
                    observation[(index * 4) + 5: 4 * (index + 1) + 5] = \
                            [observed_yaw, observed_speed, rel_x, rel_y]

            print(observation)
            obs.update({rl_id: observation})
            #print(obs)
        return obs

    def compute_reward(self, rl_actions, **kwargs):
        """See class definition."""
        # in the warmup steps
        if rl_actions is None:
            return {}

        rewards = {}
        for rl_id in self.k.vehicle.get_rl_ids():

            # TODO(@evinitsky) pick the right reward
            reward = 0

            rewards[rl_id] = reward
        return rewards


    def find_visible_objects(self, veh_id, radius):
        """For a given vehicle ID, find the IDs of all the objects that are within a radius of them

        Parameters
        ----------
        veh_id : str
            The id of the vehicle whose visible objects we want to compute
        radius : float
            How large of a circle we want to search around

        Returns
        -------
        visible_vehicles, visible_pedestrians : [str], [str]
            Returns two lists of the IDs of vehicles and pedestrians that are within a radius of the car and are unobscured

        """
        visible_vehicles, visible_pedestrians = self.k.vehicle.get_viewable_objects( \
                veh_id,
                self.k.pedestrian,
                radius)

        return visible_vehicles, visible_pedestrians
<|MERGE_RESOLUTION|>--- conflicted
+++ resolved
@@ -94,31 +94,6 @@
             num_obs = len(self.observation_names)
 
             observation = np.zeros(self.observation_space.shape[0])   #TODO(KL) Check if this makes sense
-<<<<<<< HEAD
-            visible_ids = self.find_visible_objects(rl_id, self.search_radius)
-            print(self.search_radius)
-            print(visible_ids)
-
-            veh_x, veh_y, _ = self.k.vehicle.get_orientation(rl_id)
-
-            for index, obj_id in enumerate(visible_ids):
-                x, y, _ = self.k.vehicle.get_orientation(obj_id)
-                rel_x = veh_x - x
-                rel_y = veh_y - y
-                # TODO(@nliu)
-                # TODO add a check for whether an object is a pedestrian
-                # This check is currently not needed as find_visible_objects is only
-                # returning pedestrians. 
-                is_ped = self.k.pedestrian.is_pedestrian(obj_id)
-                if is_ped:
-                    speed = self.k.pedestrian.get_speed(obj_id)
-                    yaw = self.k.pedestrian.get_yaw(obj_id) # TOD0(KL) check what get_angle actually returns, else done
-                else:
-                    speed = self.k.vehicle.get_speed(obj_id)
-                    yaw = self.k.vehicle.get_yaw(obj_id)
-                print(speed, yaw)
-                observation[index * num_obs: (index + 1) * num_obs] = [rel_x, rel_y, speed, is_ped, yaw]
-=======
             #TODO(@nliu): currently not using pedestrians
 
             visible_vehicles, visible_pedestrians = self.find_visible_objects(rl_id, self.search_radius)
@@ -132,7 +107,6 @@
 
             observation[:4] = [yaw, speed, edge_hash, edge_pos]
             observation[4] = 0 # TODO(@nliu) pedestrians implementation later
->>>>>>> 7ba7e98e
 
             #TODO(@nliu) sort by angle
             for index, veh_id in enumerate(visible_vehicles):
