"""Environment testing scenario one of the bayesian envs."""
from copy import deepcopy
import math
import numpy as np
from gym.spaces import Box, Dict, Discrete
from flow.core.rewards import desired_velocity
from flow.envs.multiagent.base import MultiEnv

from traci.exceptions import FatalTraCIError
from traci.exceptions import TraCIException
from flow.utils.exceptions import FatalFlowError
<<<<<<< HEAD
from bayesian_inference.get_inferer import get_inferrer
from bayesian_inference.inference import get_filtered_posteriors
=======
from bayesian_inference.get_agent import get_inference_network
from bayesian_inference.inference import get_updated_priors
>>>>>>> a75241b3

# TODO(KL) means KL's reminder for KL

ADDITIONAL_ENV_PARAMS = {
    # maximum acceleration of autonomous vehicles
    'max_accel': 4.5,
    # maximum deceleration of autonomous vehicles
    'max_decel': -2.6,
    # desired velocity for all vehicles in the network, in m/s
    "target_velocity": 25,
    # how many objects in our local radius we want to return # TODO(KL) 'max_num_*vehicles*'?, objects is vague, unless we're super humane and consider cars as definitely objects and people as non-objects
    "max_num_objects": 3,
    # how large of a radius to search in for a given vehicle in meters
    "search_radius": 50,
    # whether we use an observation space configured for MADDPG
    "maddpg": False
}


class Bayesian1InferenceEnv(MultiEnv):
    """Testing whether an agent can learn to navigate successfully crossing the env described
    in scenario 1 of Jakob's diagrams. Please refer to the sketch for more details. Basically,
    inferring that the human is going to cross allows one of the vehicles to succesfully cross.

    Attributes
    ----------
    agent: ray.rllib object
        agent object used to model the behaviour of vehicles and perform inference on pedestrian existence
            
    speed_reward_coefficient: int
        coeff for rewarding positive speed to encourage vehicle to move in curriculum training

    observation_names: list
        list of observations regarding visible vehicles within search_radius of rl car
    
    search_radius: float
        radius that the rl car searches on for visible objects

    num_grid_cells: int
        the number of cells we divide the rl car's field of view into, default is 6 as in Nick's diagram

    arrival_order: dict (str: int)
        (key : value) = (veh_id : order of arrival)
        first car arriving at intersection gets value 0, 2nd car gets value 1, 3rd gets value 2, ...
        TODO(KL) handle case when there are more and more cars?

    priors: dict (str: dict (str : float))
        (veh_id : prior-prob-ped-obs-combo dict)
            prior-prob-ped-obs-combo dict: (ped_obs : probability)
        information used to get updated prior / posterior probabilities

    Required from env_params:

    * max_accel: maximum acceleration for autonomous vehicles, in m/s^2
    * max_decel: maximum deceleration for autonomous vehicles, in m/s^2
    * target_velocity: desired velocity for all vehicles in the network, in m/s

    The following states, actions and rewards are considered for one autonomous
    vehicle only, as they will be computed in the same way for each of them.

    States
        [self_states] + [other_veh_states]
        self_states: [yaw, speed, turn_num, edge_pos, ped_1, ..., ped_6]
        other_veh_states: ["rel_x", "rel_y", "speed", "yaw", "arrive_before", "prob_ped_in_grid_1", ..., "prob_ped_in_grid_6"]

    Actions
        The action consists of an acceleration, bound according to the
        environment parameters.

    Rewards
        TBD

    Termination
        A rollout is terminated if the time horizon is reached or if two
        vehicles collide into one another.
    """
    # TODO(KL) Not sure how to feed in params to the _init_: the envs object is created in registry.py (??)  Hard 
    def __init__(self, env_params, sim_params, network, simulator='traci', ):
        for p in ADDITIONAL_ENV_PARAMS.keys():
            if p not in env_params.additional_params:
                raise KeyError(
                    'Environment parameter "{}" not supplied'.format(p))

        super().__init__(env_params, sim_params, network, simulator)

        # wonder if it's better to specify the file path or the kind of policy (the latter?)
<<<<<<< HEAD
        self.agent = get_inferrer("PPO")
=======
        self.agent = get_inference_network("PPO")
>>>>>>> a75241b3
        self.num_self_no_ped_obs = 4
        self.num_grid_cells = 6
        self.observation_names = ["rel_x", "rel_y", "speed", "yaw", "arrive_before"] + self.prob_ped_in_grid_names(self.num_grid_cells)
        self.search_radius = self.env_params.additional_params["search_radius"]
        self.maddpg = self.env_params.additional_params["maddpg"]
        if self.maddpg:
            self.max_num_agents = 3
            self.num_actions = 5
            self.action_values = np.linspace(start=-np.abs(self.env_params.additional_params['max_decel']),
                                             stop=self.env_params.additional_params['max_accel'], num=self.num_actions)
            # self.default_state = {idx: {"obs": np.zeros(self.observation_space.spaces['obs'].shape[0]),
            #                             "action_mask": self.get_action_mask(valid_agent=False)}
            #                       for idx in range(self.max_num_agents)}
            self.default_state = {idx: -1 * np.ones(self.observation_space.shape[0])
                                  for idx in range(self.max_num_agents)}

        self.speed_reward_coefficient = 1
        # track all rl_vehicles: hack to compute the last reward of an rl vehicle (reward for arriving, set states to 0)
        self.rl_set = set()
        self.arrival_order = {}
        self.priors = {}
        # TODO hardcoding
        # this is used for maddpg
        if self.maddpg:
            self.idx_to_av_id = {i: 'rl_{}'.format(i) for i in range(self.max_num_agents)}
            self.av_id_to_idx = {'rl_{}'.format(i): i for i in range(self.max_num_agents)}

        self.edge_to_int = {
                "(1.1)--(2.1)" : 0,
                "(2.1)--(1.1)" : 1,
                "(1.1)--(1.2)" : 2,
                "(1.2)--(1.1)" : 3,
                "(1.1)--(0.1)" : 4,
                "(0.1)--(1.1)" : 5,
                "(1.1)--(1.0)" : 6,
                "(1.0)--(1.1)" : 7
        }

        self.in_edges = ["(2.1)--(1.1)",
                        "(1.2)--(1.1)",
                        "(0.1)--(1.1)",
                        "(1.0)--(1.1)"]

    @property
    def observation_space(self):
        """See class definition."""
        max_objects = self.env_params.additional_params["max_num_objects"]
        obs_space = Box(-float('inf'), float('inf'), shape=(10 + max_objects * len(self.observation_names),), dtype=np.float32)
        if self.maddpg:
            # TODO(@evinitsky) put back the action mask
            # return Dict({"obs": obs_space, "action_mask": Box(0, 1, shape=(self.action_space.n,))})
            return obs_space
        else:
            return obs_space

    @property
    def action_space(self):
        """See class definition."""
        return Box(
            low=-np.abs(self.env_params.additional_params['max_decel']),
            high=self.env_params.additional_params['max_accel'],
            shape=(1,),  # (4,),
            dtype=np.float32)

    def _apply_rl_actions(self, rl_actions):
        """See class definition."""
        # in the warmup steps, rl_actions is None
        if rl_actions:
            # if self.maddpg:
            #     accel_list = []
            #     rl_ids = []
            #     for rl_id, action in rl_actions.items():
            #         # 0 is the no-op
            #         if action > 0:
            #             accel = self.action_values[action]
            #             accel_list.append(accel)
            #             rl_ids.append(self.idx_to_av_id[rl_id])
            #     self.k.vehicle.apply_acceleration(rl_ids, accel_list)
            # else:
            rl_ids = []
            accels = []
            for rl_id, actions in rl_actions.items():
                if not self.arrived_intersection(rl_id):
                    continue
                if rl_id in self.k.vehicle.get_rl_ids():
                    self.k.vehicle.set_speed_mode(rl_id, 'aggressive')
                accel = actions[0]
                rl_ids.append(rl_id)
                accels.append(accel)
            self.k.vehicle.apply_acceleration(rl_ids, accels)

    def arrived_intersection(self, veh_id):
        """Return True if vehicle is at or past the intersection. Return false otherwise."""
        # When vehicle exits, route is []
        if len(self.k.vehicle.get_route(veh_id)) == 0: # vehicle arrived to final destination
            return True
        return not (self.k.vehicle.get_edge(veh_id) == self.k.vehicle.get_route(veh_id)[0] and \
                self.k.vehicle.get_position(veh_id) < 49)
                
    def get_state(self):
        """For a radius around the car, return the 3 closest objects with their X, Y position relative to you,
        their speed, a flag indicating if they are a pedestrian or not, and their yaw."""
        obs = {}

        # MADDPG hack
        for rl_id in self.rl_set:
            if rl_id in self.k.vehicle.get_arrived_ids():
                if isinstance(self.observation_space, Dict):
                    temp_dict = {}
                    for k, space in self.observation_space.spaces.items():
                        if isinstance(space, Discrete):
                            temp_dict.update({k: 0})
                        else:
                            temp_dict.update({k: np.zeros(space.shape[0])})

                else:
                    obs.update({rl_id: np.zeros(self.observation_space.shape[0])})
        
        # set each vehicles' order of arrival 
        for veh_id in self.k.vehicle.get_ids():
            if veh_id not in self.arrival_order and self.arrived_intersection(veh_id):
                self.arrival_order[veh_id] = len(self.arrival_order)


        for rl_id in self.k.vehicle.get_rl_ids():
            # hand over control from SUMO to RL agent / policy
            if self.arrived_intersection(rl_id):
                self.rl_set.add(rl_id)

                assert rl_id in self.arrival_order

                # MADDPG hack
                if isinstance(self.observation_space, Dict):
                    observation = np.zeros(self.observation_space["obs"].shape[0])
                else:
                    observation = np.zeros(self.observation_space.shape[0])   #TODO(KL) Check if this makes sense
                    
                visible_vehicles, visible_pedestrians = self.find_visible_objects(rl_id, self.search_radius)

                # sort visible vehicles by angle where 0 degrees starts facing the right side of the vehicle
                visible_vehicles = sorted(visible_vehicles, key=lambda v: \
                        (self.k.vehicle.get_relative_angle(rl_id, \
                        self.k.vehicle.get_orientation(v)[:2]) + 90) % 360)

                # TODO(@nliu)add get x y as something that we store from TraCI (no magic numbers)
                observation[:10] = self.get_self_obs(veh_id, visible_pedestrians)
                veh_x, veh_y = self.k.vehicle.get_orientation(rl_id)[:2]

                # setting the 'arrival' order feature: 1 is if agent arrives before; 0 if agent arrives after
                for idx, veh_id in enumerate(visible_vehicles):
                    
                    before = self.arrived_before(rl_id, veh_id)

                    observed_yaw = self.k.vehicle.get_yaw(veh_id)
                    observed_speed = self.k.vehicle.get_speed(veh_id)
                    observed_x, observed_y = self.k.vehicle.get_orientation(veh_id)[:2]
                    rel_x = observed_x - veh_x
                    rel_y = observed_y - veh_y

                    # Consider the first 3 visible vehicles
                    num = len(self.observation_names) # TODO(KL) How to describe these states? States from observing other vehicles / pedestrians.
                    if idx <= 2:
                        # only perform inference if the visible veh has arrived
                        if self.arrived_intersection(veh_id):
                            acceleration = self.k.vehicle.get_acceleration(veh_id)
                            visible_veh_non_ped_obs= self.get_non_ped_obs(veh_id)
                            updated_ped_probs, self.priors[veh_id] = get_updated_priors(acceleration, visible_veh_non_ped_obs, self.priors.get(veh_id, {}), self.agent)
                        else:
                            # probabilities set to -1 if not performing inference
                            updated_ped_probs = [-1 for _ in range(self.num_grid_cells)]
                        observation[(idx * num) + 10: num * (idx + 1) + 10] = \
                                [observed_yaw, observed_speed, rel_x, rel_y, before] + updated_ped_probs
                   
                obs.update({rl_id: observation})

        if self.maddpg and len(self.rl_set) > 0:

            # TODO(@evinitsky) think this doesn't have to be a deepcopy
            veh_info_copy = deepcopy(self.default_state)
            # veh_info_copy.update({self.av_id_to_idx[rl_id]: {"obs": obs[rl_id],
            #                                   "action_mask": self.get_action_mask(valid_agent=True)}
            #                       for rl_id in obs.keys()})
            veh_info_copy.update({self.av_id_to_idx[rl_id]: obs[rl_id] for rl_id in obs.keys()})
            obs = veh_info_copy

        return obs

    def compute_reward(self, rl_actions, **kwargs):
        """See class definition."""
        # in the warmup steps
        if rl_actions is None:
            return {}

        rewards = {}

        for rl_id in self.k.vehicle.get_rl_ids():
            if self.arrived_intersection(rl_id):
                # TODO(@evinitsky) pick the right reward
                reward = 0

                collision_vehicles = self.k.simulation.get_collision_vehicle_ids()
                collision_pedestrians = self.k.vehicle.get_pedestrian_crash(rl_id, self.k.pedestrian)

                if len(collision_pedestrians) > 0:
                    reward = -300
                elif rl_id in collision_vehicles:
                    reward = -100
                else:
                    reward = self.k.vehicle.get_speed(rl_id) / 100.0 * self.speed_reward_coefficient
                    '''
                    if self.k.vehicle.get_edge(rl_id) != self.k.vehicle.get_route(rl_id)[0]:
                        if rl_actions[rl_id] < 0:
                            reward += rl_actions[rl_id][0] / 10
                    '''
                    # TODO(@nliu & evinitsky) positive reward?
                    # reward = rl_actions[rl_id][0] / 10 # small reward for going forward

                rewards[rl_id] = reward / 100

        for rl_id in self.rl_set:
            '''
            if self.arrived_intersection(rl_id):
                if rl_id in self.k.vehicle.get_arrived_ids():
                    rewards[rl_id] = 50 / 100
            '''
            if rl_id in self.k.vehicle.get_arrived_ids():
                rewards[rl_id] = 25

        if self.maddpg:
            if len(self.rl_set) > 0:
                temp_rewards = {self.av_id_to_idx[rl_id]: 0 for rl_id in self.av_id_to_idx.keys()}
                temp_rewards.update({self.av_id_to_idx[rl_id]: reward for rl_id, reward in rewards.items()})
                rewards = temp_rewards

        return rewards


    def reset(self, new_inflow_rate=None):
        """Reset the environment.

        This method is performed in between rollouts. It resets the state of
        the environment, and re-initializes the vehicles in their starting
        positions.

        If "shuffle" is set to True in InitialConfig, the initial positions of
        vehicles is recalculated and the vehicles are shuffled.

        Returns
        -------
        observation : dict of array_like
            the initial observation of the space. The initial reward is assumed
            to be zero.
        """
	    # Now that we've passed the possibly fake init steps some rl libraries
        # do, we can feel free to actually render things
        if self.should_render:
            self.sim_params.render = True
            # got to restart the simulation to make it actually display anything
            # self.restart_simulation(self.sim_params)

        # reset the time counter
        self.time_counter = 0

        self.arrival_order = {}

        # warn about not using restart_instance when using inflows
        if len(self.net_params.inflows.get()) > 0 and \
                not self.sim_params.restart_instance:
            print(
                "**********************************************************\n"
                "**********************************************************\n"
                "**********************************************************\n"
                "WARNING: Inflows will cause computational performance to\n"
                "significantly decrease after large number of rollouts. In \n"
                "order to avoid this, set SumoParams(restart_instance=True).\n"
                "**********************************************************\n"
                "**********************************************************\n"
                "**********************************************************"
            )

        if self.sim_params.restart_instance or \
                (self.step_counter > 2e6 and self.simulator != 'aimsun'):
            self.step_counter = 0
            # issue a random seed to induce randomness into the next rollout
            self.sim_params.seed = np.random.randint(0, 1e5)

            self.k.vehicle = deepcopy(self.initial_vehicles)
            self.k.vehicle.master_kernel = self.k
            # restart the sumo instance
            self.restart_simulation(self.sim_params)

        # perform shuffling (if requested)
        elif self.initial_config.shuffle:
            self.setup_initial_state()

        # clear all vehicles from the network and the vehicles class
        if self.simulator == 'traci':
            for veh_id in self.k.kernel_api.vehicle.getIDList():  # FIXME: hack
                try:
                    self.k.vehicle.remove(veh_id)
                except (FatalTraCIError, TraCIException):
                    print(traceback.format_exc())

        # clear all vehicles from the network and the vehicles class
        # FIXME (ev, ak) this is weird and shouldn't be necessary
        for veh_id in list(self.k.vehicle.get_ids()):
            # do not try to remove the vehicles from the network in the first
            # step after initializing the network, as there will be no vehicles
            if self.step_counter == 0:
                continue
            try:
                self.k.vehicle.remove(veh_id)
            except (FatalTraCIError, TraCIException):
                print("Error during start: {}".format(traceback.format_exc()))

        # reintroduce the initial vehicles to the network # TODO(KL) I've set randomize_drivers to false - need to subclass
        randomize_drivers = False
        if randomize_drivers:
            num_rl, num_human = 0, 0
            rl_index = np.random.randint(len(self.initial_ids))
            for i in range(len(self.initial_ids)):
                veh_id = self.initial_ids[i]
                type_id, edge, lane_index, pos, speed, depart_time = \
                    self.initial_state[veh_id]
                if self.net_params.additional_params.get("randomize_routes", False):
                    if i == rl_index:
                        type_id = 'rl'
                    else:
                        type_id = np.random.choice(['rl', 'human'])

                if type_id == 'rl':
                    veh_name = 'rl_' + str(num_rl)
                    num_rl += 1
                else:
                    veh_name = 'human_' + str(num_human)
                    num_human += 1

                try:
                    self.k.vehicle.add(
                        veh_id=veh_name,
                        type_id=type_id,
                        edge=edge,
                        lane=lane_index,
                        pos=pos,
                        speed=speed,
                        depart_time=depart_time)
                        

                except (FatalTraCIError, TraCIException):
                    # if a vehicle was not removed in the first attempt, remove it
                    # now and then reintroduce it
                    self.k.vehicle.remove(veh_name)
                    if self.simulator == 'traci':
                        self.k.kernel_api.vehicle.remove(veh_name)  # FIXME: hack
                    self.k.vehicle.add(
                        veh_id=veh_name,
                        type_id=type_id,
                        edge=edge,
                        lane=lane_index,
                        pos=pos,
                        speed=speed,
                        depart_time=depart_time)

        else:
            for veh_id in self.initial_ids:
                type_id, edge, lane_index, pos, speed, depart_time = \
                    self.initial_state[veh_id]
                try:
                    self.k.vehicle.add(
                        veh_id=veh_id,
                        type_id=type_id,
                        edge=edge,
                        lane=lane_index,
                        pos=pos,
                        speed=speed,
                        depart_time=depart_time)
                except (FatalTraCIError, TraCIException):
                    # if a vehicle was not removed in the first attempt, remove it
                    # now and then reintroduce it
                    self.k.vehicle.remove(veh_id)
                    if self.simulator == 'traci':
                        self.k.kernel_api.vehicle.remove(veh_id)  # FIXME: hack
                    self.k.vehicle.add(
                        veh_id=veh_id,
                        type_id=type_id,
                        edge=edge,
                        lane=lane_index,
                        pos=pos,
                        speed=speed,
                        depart_time=depart_time)

        # advance the simulation in the simulator by one step
        self.k.simulation.simulation_step()

        # update the information in each kernel to match the current state
        self.k.update(reset=True)

        # update the colors of vehicles
        if self.sim_params.render:
            self.k.vehicle.update_vehicle_colors()

        # check to make sure all vehicles have been spawned
        if len(self.initial_ids) > self.k.vehicle.num_vehicles:
            missing_vehicles = list(
                set(self.initial_ids) - set(self.k.vehicle.get_ids()))
            msg = '\nNot enough vehicles have spawned! Bad start?\n' \
                  'Missing vehicles / initial state:\n'
            for veh_id in missing_vehicles:
                msg += '- {}: {}\n'.format(veh_id, self.initial_state[veh_id])
            raise FatalFlowError(msg=msg)

        # perform (optional) warm-up steps before training
        for _ in range(self.env_params.warmup_steps):
            observation, _, _, _ = self.step(rl_actions=None)

        # render a frame
        self.render(reset=True)

        return self.get_state()

    def update_curriculum(self, training_iter):
        if training_iter > 30:
            self.speed_reward_coefficient = 0
        else:
            self.speed_reward_coefficient = 1

    def get_action_mask(self, valid_agent):
        """If a valid agent, return a 0 in the position of the no-op action. If not, return a 1 in that position
        and a zero everywhere else."""
        if valid_agent:
            temp_list = np.array([1 for _ in range(self.action_space.n)])
            temp_list[0] = 0
        else:
            temp_list = np.array([0 for _ in range(self.action_space.n)])
            temp_list[0] = 1
        return temp_list

    ################################
    ## __init__() helper methods ##
    ################################

    def prob_ped_in_grid_names(self, num_cells_in_grid=6):
        """Returns a list of names for state variables indicating the probability a ped is in grid i of a vehicle"""

        return [f'prob_ped in grid{i}' for i in range(1, num_cells_in_grid + 1)]


    ################################
    ## get_state() helper methods ##
    ################################

    def find_visible_objects(self, veh_id, radius):
        """For a given vehicle ID, find the IDs of all the objects that are within a radius of them

        Parameters
        ----------
        veh_id : str
            The id of the vehicle whose visible objects we want to compute
        radius : float
            How large of a circle we want to search around

        Returns
        -------
        visible_vehicles, visible_pedestrians : [str], [str]
            Returns two lists of the IDs of vehicles and pedestrians that are within a radius of the car and are unobscured

        """
        visible_vehicles, visible_pedestrians = self.k.vehicle.get_viewable_objects(
                veh_id,
                self.k.pedestrian,
                radius)

        return visible_vehicles, visible_pedestrians
        
    def get_self_obs(self, rl_id, visible_peds):
        """For a given vehicle ID, get the observation info related explicitly to the given vehicle itself
        
        Parameters
        ----------
        veh_id: str
            vehicle id
        visible_peds: [ped_obj, ped_obj, ...]
            list of pedestrian objects visible to vehicle id

        Returns
        -------
        observation : [int / float]
            list of integer / float values [yaw, speed, turn_num, edge_pos, ped_1, ..., ped_6]
            ped_i is a binary value indicating whether (1) or not (0) 
            there's a pedestrian in grid cell i of veh in question
        
        """
        observation = []
        veh_x, veh_y = self.k.vehicle.get_orientation(rl_id)[:2]
        yaw = self.k.vehicle.get_yaw(rl_id)
        speed = self.k.vehicle.get_speed(rl_id)
        edge_pos = self.k.vehicle.get_position(rl_id)
        if self.k.vehicle.get_edge(rl_id) in self.in_edges:
            edge_pos = 50 - edge_pos
        start, end = self.k.vehicle.get_route(rl_id)
        start = self.edge_to_int[start]
        end = self.edge_to_int[end]
        turn_num = (end - start) % 8
        if turn_num == 1:
            turn_num = 0 # turn right
        elif turn_num == 3:
            turn_num = 1 # go straight
        else:
            turn_num = 2 # turn left

        observation[:4] = [yaw, speed, turn_num, edge_pos]

        ped_param = [0, 0, 0, 0, 0, 0]
        # we assuming there's only 1 ped?
        if len(visible_peds) > 0:
            ped_x, ped_y = self.k.pedestrian.get_position(visible_peds[0])
            rel_x = ped_x - veh_x
            rel_y = ped_y - veh_y
            rel_angle = self.k.vehicle.get_relative_angle(rl_id, (ped_x, ped_y))
            rel_angle = (rel_angle + 90) % 360
            dist = math.sqrt((rel_x ** 2) + (rel_y ** 2))
            if rel_angle < 60:
                if dist < 15:
                    ped_param[0] = 1
                else:
                    ped_param[1] = 1
            elif rel_angle < 120:
                if dist < 15:
                    ped_param[2] = 1
                else:
                    ped_param[3] = 1
            elif rel_angle < 180:
                if dist < 15:
                    ped_param[4] = 1
                else:
                    ped_param[5] = 1
            else:
                raise RuntimeError("Relative Angle is Invalid")
        observation[4:10] = ped_param

        return observation

    def arrived_before(self, veh_1, veh_2):
        """Return 1 if vehicle veh_1 arrived at the intersection before vehicle veh_2. Else, return 0."""
        if veh_2 not in self.arrival_order:
            return 1
        elif self.arrival_order[veh_1] < self.arrival_order[veh_2]:
            return 1
        else:
            return 0

    def get_non_ped_obs(self, veh_id):
        """Return all the obs for vehicle veh_id aside from the updated probabilities and pedestrian grid visibilities
        
        Returns
        -------
        non_ped_obs : list
            [yaw, speed, turn_num, edge_pos] + ["rel_x", "rel_y", "speed", "yaw", "arrive_before"] x (max_num_objects - 1)
        """
        max_objects = self.env_params.additional_params["max_num_objects"]
        num_self_no_ped_obs = self.num_self_no_ped_obs
        num_other_no_ped_obs = len(self.observation_names) - self.num_grid_cells
        non_ped_obs = np.zeros(num_self_no_ped_obs + num_other_no_ped_obs * max_objects)

        visible_vehicles, visible_pedestrians = self.find_visible_objects(veh_id, self.search_radius)

        # sort visible vehicles by angle where 0 degrees starts facing the right side of the vehicle
        visible_vehicles = sorted(visible_vehicles, key=lambda v: \
                (self.k.vehicle.get_relative_angle(veh_id, \
                self.k.vehicle.get_orientation(v)[:2]) + 90) % 360)

        # TODO(@nliu)add get x y as something that we store from TraCI (no magic numbers)
        non_ped_obs[:num_self_no_ped_obs] = self.get_self_obs(veh_id, visible_pedestrians)[:num_self_no_ped_obs]
        veh_x, veh_y = self.k.vehicle.get_orientation(veh_id)[:2]

        # setting the 'arrival' order feature: 1 is if agent arrives before; 0 if agent arrives after
        for idx, obs_veh_id in enumerate(visible_vehicles):
            
            before = self.arrived_before(veh_id, obs_veh_id)

            observed_yaw = self.k.vehicle.get_yaw(obs_veh_id)
            observed_speed = self.k.vehicle.get_speed(obs_veh_id)
            observed_x, observed_y = self.k.vehicle.get_orientation(obs_veh_id)[:2]
            rel_x = observed_x - veh_x
            rel_y = observed_y - veh_y

            # Consider the first 3 visible vehicles
            if idx <= 2:
                non_ped_obs[(idx * num_other_no_ped_obs) + num_self_no_ped_obs: num_other_no_ped_obs * (idx + 1) + num_self_no_ped_obs] = \
                        [observed_yaw, observed_speed, rel_x, rel_y, before]

        return non_ped_obs

        <|MERGE_RESOLUTION|>--- conflicted
+++ resolved
@@ -9,13 +9,8 @@
 from traci.exceptions import FatalTraCIError
 from traci.exceptions import TraCIException
 from flow.utils.exceptions import FatalFlowError
-<<<<<<< HEAD
-from bayesian_inference.get_inferer import get_inferrer
-from bayesian_inference.inference import get_filtered_posteriors
-=======
 from bayesian_inference.get_agent import get_inference_network
 from bayesian_inference.inference import get_updated_priors
->>>>>>> a75241b3
 
 # TODO(KL) means KL's reminder for KL
 
@@ -102,11 +97,7 @@
         super().__init__(env_params, sim_params, network, simulator)
 
         # wonder if it's better to specify the file path or the kind of policy (the latter?)
-<<<<<<< HEAD
         self.agent = get_inferrer("PPO")
-=======
-        self.agent = get_inference_network("PPO")
->>>>>>> a75241b3
         self.num_self_no_ped_obs = 4
         self.num_grid_cells = 6
         self.observation_names = ["rel_x", "rel_y", "speed", "yaw", "arrive_before"] + self.prob_ped_in_grid_names(self.num_grid_cells)
