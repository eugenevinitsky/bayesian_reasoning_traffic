"""Environment for training multi-agent experiments."""

from copy import deepcopy
import numpy as np
import random
import traceback
from gym.spaces import Box

from traci.exceptions import FatalTraCIError
from traci.exceptions import TraCIException

from ray.rllib.env import MultiAgentEnv

from flow.envs.base import Env
from flow.utils.exceptions import FatalFlowError


class MultiEnv(MultiAgentEnv, Env):
    """Multi-agent version of base env. See parent class for info."""

    def step(self, rl_actions):
        """Advance the environment by one step.

        Assigns actions to autonomous and human-driven agents (i.e. vehicles,
        traffic lights, etc...). Actions that are not assigned are left to the
        control of the simulator. The actions are then used to advance the
        simulator by the number of time steps requested per environment step.

        Results from the simulations are processed through various classes,
        such as the Vehicle and TrafficLight kernels, to produce standardized
        methods for identifying specific network state features. Finally,
        results from the simulator are used to generate appropriate
        observations.

        Parameters
        ----------
        rl_actions : array_like
            an list of actions provided by the rl algorithm

        Returns
        -------
        observation : dict of array_like
            agent's observation of the current environment
        reward : dict of floats
            amount of reward associated with the previous state/action pair
        done : dict of bool
            indicates whether the episode has ended
        info : dict
            contains other diagnostic information from the previous action
        """
        done = {}
        for _ in range(self.env_params.sims_per_step):
            self.time_counter += 1
            self.step_counter += 1

            # perform acceleration actions for controlled human-driven vehicles
            if len(self.k.vehicle.get_controlled_ids()) > 0:
                accel = []
                for veh_id in self.k.vehicle.get_controlled_ids():
                    accel_contr = self.k.vehicle.get_acc_controller(veh_id)
                    action = accel_contr.get_action(self)
                    accel.append(action)
                self.k.vehicle.apply_acceleration(
                    self.k.vehicle.get_controlled_ids(), accel)

            # perform lane change actions for controlled human-driven vehicles
            if len(self.k.vehicle.get_controlled_lc_ids()) > 0:
                direction = []
                for veh_id in self.k.vehicle.get_controlled_lc_ids():
                    target_lane = self.k.vehicle.get_lane_changing_controller(
                        veh_id).get_action(self)
                    direction.append(target_lane)
                self.k.vehicle.apply_lane_change(
                    self.k.vehicle.get_controlled_lc_ids(),
                    direction=direction)

            # perform (optionally) routing actions for all vehicle in the
            # network, including rl and sumo-controlled vehicles
            routing_ids = []
            routing_actions = []
            for veh_id in self.k.vehicle.get_ids():
                if self.k.vehicle.get_routing_controller(veh_id) is not None:
                    routing_ids.append(veh_id)
                    route_contr = self.k.vehicle.get_routing_controller(veh_id)
                    routing_actions.append(route_contr.choose_route(self))
            self.k.vehicle.choose_routes(routing_ids, routing_actions)

            self.apply_rl_actions(rl_actions)

            self.additional_command()

            # advance the simulation in the simulator by one step
            self.k.simulation.simulation_step()

            # store new observations in the vehicles and traffic lights class
            self.k.update(reset=False)

            # update the colors of vehicles
            if self.sim_params.render:
                self.k.vehicle.update_vehicle_colors()

            # crash encodes whether the simulator experienced a collision
            crash = self.k.simulation.check_collision()

            # update crash if there's an pedestrian-vehicle collision
            if self.k.pedestrian:
                for veh_id in self.k.vehicle.get_ids():
                    if len(self.k.vehicle.get_pedestrian_crash(veh_id, self.k.pedestrian)) > 0:
                        crash = True

            # stop collecting new simulation steps if there is a collision
            if crash:
                break

            done.update({key: True for key in self.k.vehicle.get_arrived_ids()})

        states = self.get_state()
        done.update({key: key in self.k.vehicle.get_arrived_ids()
                    for key in states.keys()})
        if crash:
            done['__all__'] = True
        else:
            done['__all__'] = False
        infos = {key: {} for key in states.keys()}

        # compute the reward
        if self.env_params.clip_actions:
            clipped_actions = self.clip_actions(rl_actions)
            reward = self.compute_reward(clipped_actions, fail=crash)
        else:
            reward = self.compute_reward(rl_actions, fail=crash)
        if states.keys() != reward.keys():
            reward = self.compute_reward(rl_actions, fail=crash)
            states = self.get_state()
<<<<<<< HEAD
=======

        # handle exited vehicles
        valid_ids = [key for key, val in done.items() if val]
        for rl_id in valid_ids:
            done[rl_id] = True
            reward[rl_id] = 0
            states[rl_id] = -1 * np.ones(self.observation_space.shape[0])
>>>>>>> 58c70343
        return states, reward, done, infos

    def reset(self, new_inflow_rate=None):
        """Reset the environment.

        This method is performed in between rollouts. It resets the state of
        the environment, and re-initializes the vehicles in their starting
        positions.

        If "shuffle" is set to True in InitialConfig, the initial positions of
        vehicles is recalculated and the vehicles are shuffled.

        Returns
        -------
        observation : dict of array_like
            the initial observation of the space. The initial reward is assumed
            to be zero.
        """
	    # Now that we've passed the possibly fake init steps some rl libraries
        # do, we can feel free to actually render things
        if self.should_render:
            # import ipdb; ipdb.set_trace()
            self.sim_params.render = True
            self.should_render = False
            # got to restart the simulation to make it actually display anything
            # self.restart_simulation(self.sim_params)

        # reset the time counter
        self.time_counter = 0

        # warn about not using restart_instance when using inflows
        if len(self.net_params.inflows.get()) > 0 and \
                not self.sim_params.restart_instance:
            print(
                "**********************************************************\n"
                "**********************************************************\n"
                "**********************************************************\n"
                "WARNING: Inflows will cause computational performance to\n"
                "significantly decrease after large number of rollouts. In \n"
                "order to avoid this, set SumoParams(restart_instance=True).\n"
                "**********************************************************\n"
                "**********************************************************\n"
                "**********************************************************"
            )

        if self.sim_params.restart_instance or \
                (self.step_counter > 2e6 and self.simulator != 'aimsun'):
            self.step_counter = 0
            # issue a random seed to induce randomness into the next rollout
            self.sim_params.seed = random.randint(0, 1e5)

            self.k.vehicle = deepcopy(self.initial_vehicles)
            self.k.vehicle.master_kernel = self.k
            # restart the sumo instance
            self.restart_simulation(self.sim_params)

        # perform shuffling (if requested)
        elif self.initial_config.shuffle:
            self.setup_initial_state()

        # clear all vehicles from the network and the vehicles class
        if self.simulator == 'traci':
            for veh_id in self.k.kernel_api.vehicle.getIDList():  # FIXME: hack
                try:
                    self.k.vehicle.remove(veh_id)
                except (FatalTraCIError, TraCIException):
                    print(traceback.format_exc())

        # clear all vehicles from the network and the vehicles class
        # FIXME (ev, ak) this is weird and shouldn't be necessary
        for veh_id in list(self.k.vehicle.get_ids()):
            # do not try to remove the vehicles from the network in the first
            # step after initializing the network, as there will be no vehicles
            if self.step_counter == 0:
                continue
            try:
                self.k.vehicle.remove(veh_id)
            except (FatalTraCIError, TraCIException):
                print("Error during start: {}".format(traceback.format_exc()))

        # reintroduce the initial vehicles to the network
        for veh_id in self.initial_ids:
            type_id, edge, lane_index, pos, speed, depart_time = \
                self.initial_state[veh_id]

            try:
                self.k.vehicle.add(
                    veh_id=veh_id,
                    type_id=type_id,
                    edge=edge,
                    lane=lane_index,
                    pos=pos,
                    speed=speed)
            except (FatalTraCIError, TraCIException):
                # if a vehicle was not removed in the first attempt, remove it
                # now and then reintroduce it
                self.k.vehicle.remove(veh_id)
                if self.simulator == 'traci':
                    self.k.kernel_api.vehicle.remove(veh_id)  # FIXME: hack
                self.k.vehicle.add(
                    veh_id=veh_id,
                    type_id=type_id,
                    edge=edge,
                    lane=lane_index,
                    pos=pos,
                    speed=speed)

        # advance the simulation in the simulator by one step
        self.k.simulation.simulation_step()

        # update the information in each kernel to match the current state
        self.k.update(reset=True)

        # update the colors of vehicles
        if self.sim_params.render:
            self.k.vehicle.update_vehicle_colors()

        # check to make sure all vehicles have been spawned
        if len(self.initial_ids) > self.k.vehicle.num_vehicles:
            missing_vehicles = list(
                set(self.initial_ids) - set(self.k.vehicle.get_ids()))
            msg = '\nNot enough vehicles have spawned! Bad start?\n' \
                  'Missing vehicles / initial state:\n'
            for veh_id in missing_vehicles:
                msg += '- {}: {}\n'.format(veh_id, self.initial_state[veh_id])
            raise FatalFlowError(msg=msg)

        # perform (optional) warm-up steps before training
        for _ in range(self.env_params.warmup_steps):
            observation, _, _, _ = self.step(rl_actions=None)

        # render a frame
        self.render(reset=True)

        return self.get_state()

    def clip_actions(self, rl_actions=None):
        """Clip the actions passed from the RL agent.

        If no actions are provided at any given step, the rl agents default to
        performing actions specified by sumo.

        Parameters
        ----------
        rl_actions : array_like
            list of actions provided by the RL algorithm

        Returns
        -------
        rl_clipped : array_like
            The rl_actions clipped according to the box
        """
        # ignore if no actions are issued
        if rl_actions is None:
            return None

        # clip according to the action space requirements
        if isinstance(self.action_space, Box):
            for key, action in rl_actions.items():
                rl_actions[key] = np.clip(
                    action,
                    a_min=self.action_space.low,
                    a_max=self.action_space.high)
        return rl_actions

    def apply_rl_actions(self, rl_actions=None):
        """Specify the actions to be performed by the rl agent(s).

        If no actions are provided at any given step, the rl agents default to
        performing actions specified by sumo.

        Parameters
        ----------
        rl_actions : dict of array_like
            dict of list of actions provided by the RL algorithm
        """
        # ignore if no actions are issued
        if rl_actions is None:
            return

        # clip according to the action space requirements
        clipped_actions = self.clip_actions(rl_actions)
        self._apply_rl_actions(clipped_actions)<|MERGE_RESOLUTION|>--- conflicted
+++ resolved
@@ -132,8 +132,6 @@
         if states.keys() != reward.keys():
             reward = self.compute_reward(rl_actions, fail=crash)
             states = self.get_state()
-<<<<<<< HEAD
-=======
 
         # handle exited vehicles
         valid_ids = [key for key, val in done.items() if val]
@@ -141,7 +139,6 @@
             done[rl_id] = True
             reward[rl_id] = 0
             states[rl_id] = -1 * np.ones(self.observation_space.shape[0])
->>>>>>> 58c70343
         return states, reward, done, infos
 
     def reset(self, new_inflow_rate=None):
