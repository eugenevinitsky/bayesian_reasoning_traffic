--- conflicted
+++ resolved
@@ -161,23 +161,13 @@
         """See parent class."""
         if isinstance(ped_id, (list, np.ndarray)):
             return [self.get_next_edge(pedID, error) for pedID in ped_id]
-<<<<<<< HEAD
-        return self.kernel_api.person.getNextEdge(ped_id) 
-
-    def get_lane_position(self, ped_id, error=-1001):
-        """See parent class."""
-        if isinstance(ped_id, (list, np.ndarray)):
-            return [self.get_lane_position(pedID, error) for pedID in ped_id]
-        return self.kernel_api.person.getLanePosition(ped_id)
-=======
-        return self.kernel_api._person.getNextEdge(ped_id) 
+        return self.kernel_api.person.getNextEdge(ped_id)
 
     def get_lane_position(self, ped_id):
         """See parent class."""
         if isinstance(ped_id, (list, np.ndarray)):
             return [self.get_lane_position(pedID, error) for pedID in ped_id]
-        return self.kernel_api._person.getLanePosition(ped_id)
->>>>>>> 58c70343
+        return self.kernel_api.person.getLanePosition(ped_id)
 
     def is_pedestrian(self, obj_id):
         """See parent class"""
