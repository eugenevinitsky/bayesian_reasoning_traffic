--- conflicted
+++ resolved
@@ -43,7 +43,6 @@
 2 - the number of the checkpoint
 """
 
-<<<<<<< HEAD
 def _flatten_action(action):
     # Concatenate tuple actions
     if isinstance(action, list) or isinstance(action, tuple):
@@ -53,15 +52,7 @@
         action = np.concatenate(expanded, axis=0).flatten()
     return action
 
-def visualizer_rllib(args):
-    """Visualizer for RLlib experiments.
-    This function takes args (see function create_parser below for
-    more detailed information on what information can be fed to this
-    visualizer), and renders the experiment associated with it.
-    """
-=======
 def construct_agent(args):
->>>>>>> 58c70343
     result_dir = args.result_dir if args.result_dir[-1] != '/' \
         else args.result_dir[:-1]
 
@@ -184,21 +175,6 @@
     checkpoint = result_dir + '/checkpoint_' + args.checkpoint_num
     checkpoint = checkpoint + '/checkpoint-' + args.checkpoint_num
     agent.restore(checkpoint)
-<<<<<<< HEAD
-    # TODO(KL) this is wayyy too hard code-y
-    # agent.import_model('/home/thankyou-always/TODO/research/bayesian_reasoning_traffic/flow/controllers/imitation_learning/model_files/b.h5', 'av')
-
-    if hasattr(agent, "workers") and isinstance(agent.workers, WorkerSet):
-        env = agent.workers.local_worker().env
-        multiagent = isinstance(env, MultiAgentEnv)
-        if agent.workers.local_worker().multiagent:
-            policy_agent_mapping = agent.config["multiagent"][
-                "policy_mapping_fn"]
-
-        policy_map = agent.workers.local_worker().policy_map
-        state_init = {p: m.get_initial_state() for p, m in policy_map.items()}
-        use_lstm = {p: len(s) > 0 for p, s in state_init.items()}
-=======
     return agent, env_name, multiagent, config
 
 
@@ -213,20 +189,16 @@
     sim_params = flow_params['sim']
     env_params = flow_params['env']
 
-    if hasattr(agent, "local_evaluator") and \
-            os.environ.get("TEST_FLAG") != 'True':
-        env = agent.local_evaluator.env
->>>>>>> 58c70343
-    else:
-        env = gym.make(env_name)
-        multiagent = False
-        try:
-            policy_map = {DEFAULT_POLICY_ID: agent.policy}
-        except AttributeError:
-            raise AttributeError(
-                "Agent ({}) does not have a `policy` property! This is needed "
-                "for performing (trained) agent rollouts.".format(agent))
-        use_lstm = {DEFAULT_POLICY_ID: False}
+    if hasattr(agent, "workers") and isinstance(agent.workers, WorkerSet):
+        env = agent.workers.local_worker().env
+        multiagent = isinstance(env, MultiAgentEnv)
+        if agent.workers.local_worker().multiagent:
+            policy_agent_mapping = agent.config["multiagent"][
+                "policy_mapping_fn"]
+
+        policy_map = agent.workers.local_worker().policy_map
+        state_init = {p: m.get_initial_state() for p, m in policy_map.items()}
+        use_lstm = {p: len(s) > 0 for p, s in state_init.items()}
 
     action_init = {
         p: _flatten_action(m.action_space.sample())
@@ -478,12 +450,7 @@
 if __name__ == '__main__':
     parser = create_parser()
     args = parser.parse_args()
-<<<<<<< HEAD
-    ray.init(local_mode=True)
-    visualizer_rllib(args)
-=======
     ray.init(num_cpus=1)
     agent, env_name, multiagent, config = construct_agent(args)
-    for _ in range(10):
-        visualizer_rllib(agent, env_name, multiagent, config)
->>>>>>> 58c70343
+    for _ in range(args.num_rollouts):
+        visualizer_rllib(agent, env_name, multiagent, config)