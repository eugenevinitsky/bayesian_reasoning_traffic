"""
Utility functions for Flow compatibility with RLlib.

This includes: environment generation, serialization, and visualization.
"""
import json
from copy import deepcopy
import os

import flow.envs
from flow.core.params import SumoLaneChangeParams, SumoCarFollowingParams, \
    SumoParams, InitialConfig, EnvParams, NetParams, InFlows
from flow.core.params import TrafficLightParams
from flow.core.params import VehicleParams, PedestrianParams
from flow.envs import Env
from flow.networks import Network
from ray.cloudpickle import cloudpickle
import inspect


class FlowParamsEncoder(json.JSONEncoder):
    """
    Custom encoder used to generate ``flow_params.json``.

    Extends ``json.JSONEncoder``.
    """

    def default(self, obj):
        """See parent class.

        Extended to support the VehicleParams object in flow/core/params.py.
        """
        allowed_types = [dict, list, tuple, str, int, float, bool, type(None)]

        if obj not in allowed_types:
            if isinstance(obj, VehicleParams):
                res = deepcopy(obj.initial)
                for res_i in res:
                    res_i["acceleration_controller"] = \
                        (res_i["acceleration_controller"][0].__name__,
                         res_i["acceleration_controller"][1])
                    res_i["lane_change_controller"] = \
                        (res_i["lane_change_controller"][0].__name__,
                         res_i["lane_change_controller"][1])
                    if res_i["routing_controller"] is not None:
                        res_i["routing_controller"] = \
                            (res_i["routing_controller"][0].__name__,
                             res_i["routing_controller"][1])
                return res
            if inspect.isclass(obj):
                if issubclass(obj, Env) or issubclass(obj, Network):
                    return "{}.{}".format(obj.__module__, obj.__name__)
            if hasattr(obj, '__name__'):
                return obj.__name__
            else:
                return obj.__dict__

        return json.JSONEncoder.default(self, obj)


def get_flow_params(config):
    """Return Flow experiment parameters, given an experiment result folder.

    Parameters
    ----------
    config : dict < dict > or str
        May be one of two things:

        * If it is a dict, then it is the stored RLlib configuration dict.
        * If it is a string, then it is the path to a flow_params json file.

    Returns
    -------
    dict
        flow-related parameters, consisting of the following keys:

         * exp_tag: name of the experiment
         * env_name: environment class of the flow environment the experiment
           is running on. (note: must be in an importable module.)
         * network: network class the experiment uses.
         * simulator: simulator that is used by the experiment (e.g. aimsun)
         * sim: simulation-related parameters (see flow.core.params.SimParams)
         * env: environment related parameters (see flow.core.params.EnvParams)
         * net: network-related parameters (see flow.core.params.NetParams and
           the network's documentation or ADDITIONAL_NET_PARAMS component)
         * veh: vehicles to be placed in the network at the start of a rollout
           (see flow.core.params.VehicleParams)
         * initial: parameters affecting the positioning of vehicles upon
           initialization/reset (see flow.core.params.InitialConfig)
         * tls: traffic lights to be introduced to specific nodes (see
           flow.core.params.TrafficLightParams)
    """
    # collect all data from the json file
    if type(config) == dict:
        flow_params = json.loads(config['env_config']['flow_params'])
    else:
        flow_params = json.load(open(config, 'r'))

    # reinitialize the vehicles class from stored data
    veh = VehicleParams()
    for veh_params in flow_params["veh"]:
        module = __import__(
            "flow.controllers",
            fromlist=[veh_params['acceleration_controller'][0]])
        acc_class = getattr(module, veh_params['acceleration_controller'][0])
        lc_class = getattr(module, veh_params['lane_change_controller'][0])

        acc_controller = (acc_class, veh_params['acceleration_controller'][1])
        lc_controller = (lc_class, veh_params['lane_change_controller'][1])

        rt_controller = None
        if veh_params['routing_controller'] is not None:
            rt_class = getattr(module, veh_params['routing_controller'][0])
            rt_controller = (rt_class, veh_params['routing_controller'][1])

        # TODO: make ambiguous
        car_following_params = SumoCarFollowingParams()
        car_following_params.__dict__ = veh_params["car_following_params"]

        # TODO: make ambiguous
        lane_change_params = SumoLaneChangeParams()
        lane_change_params.__dict__ = veh_params["lane_change_params"]

        del veh_params["car_following_params"], \
            veh_params["lane_change_params"], \
            veh_params["acceleration_controller"], \
            veh_params["lane_change_controller"], \
            veh_params["routing_controller"]

        veh.add(
            acceleration_controller=acc_controller,
            lane_change_controller=lc_controller,
            routing_controller=rt_controller,
            car_following_params=car_following_params,
            lane_change_params=lane_change_params,
            **veh_params)

    # reinitialize the pedestrians class from stored data
<<<<<<< HEAD
    ped = PedestrianParams()
    for pedestrians in flow_params["ped"].params.keys():
        ped_params = flow_params["ped"].params[pedestrians]
        ped.add(ped_id=ped_params["id"],
                depart_time=ped_params["depart"],
                start=ped_params["from"],
                end=ped_params["to"],
                depart_pos=ped_params["departPos"])
=======
    ped = None
    if flow_params["ped"]:
        ped = PedestrianParams()
        for pedestrians in flow_params["ped"]["params"]:
            ped_params = flow_params["ped"]["params"][pedestrians]
            ped.add(ped_id=ped_params["id"],
                    depart_time=ped_params["depart"],
                    start=ped_params["from"],
                    end=ped_params["to"],
                    depart_pos=ped_params["departPos"])
>>>>>>> b6ec5e96

    # convert all parameters from dict to their object form
    sim = SumoParams()  # TODO: add check for simulation type
    sim.__dict__ = flow_params["sim"].copy()

    net = NetParams()
    net.__dict__ = flow_params["net"].copy()
    net.inflows = InFlows()
    if flow_params["net"]["inflows"]:
        net.inflows.__dict__ = flow_params["net"]["inflows"].copy()

    env = EnvParams()
    env.__dict__ = flow_params["env"].copy()

    initial = InitialConfig()
    if "initial" in flow_params:
        initial.__dict__ = flow_params["initial"].copy()

    tls = TrafficLightParams()
    if "tls" in flow_params:
        tls.__dict__ = flow_params["tls"].copy()

    env_name = flow_params['env_name']
    if "." not in env_name:  # coming from old flow_params
        single_agent_envs = [env for env in dir(flow.envs)
                             if not env.startswith('__')]
        if env_name in single_agent_envs:
            env_loc = 'flow.envs'
        else:
            env_loc = 'flow.envs.multiagent'
    else:
        env_loc = ".".join(env_name.split(".")[:-1])
        env_name = env_name.split(".")[-1]
    env_module = __import__(env_loc, fromlist=[env_name])
    env_instance = getattr(env_module, env_name)

    network = flow_params['network']
    if "." not in network:  # coming from old flow_params
        net_loc = 'flow.networks'
    else:
        net_loc = ".".join(network.split(".")[:-1])
        network = network.split(".")[-1]
    net_module = __import__(net_loc, fromlist=[network])
    net_instance = getattr(net_module, network)

    flow_params['env_name'] = env_instance
    flow_params['network'] = net_instance
    flow_params["sim"] = sim
    flow_params["env"] = env
    flow_params["initial"] = initial
    flow_params["net"] = net
    flow_params["veh"] = veh
    flow_params["ped"] = ped
    flow_params["tls"] = tls

    return flow_params


def get_rllib_config(path):
    """Return the data from the specified rllib configuration file."""
    config_path = os.path.join(path, "params.json")
    if not os.path.exists(config_path):
        config_path = os.path.join(path, "../params.json")
    if not os.path.exists(config_path):
        raise ValueError(
            "Could not find params.json in either the checkpoint dir or "
            "its parent directory.")
    with open(config_path) as f:
        config = json.load(f)
    return config


def get_rllib_pkl(path):
    """Return the data from the specified rllib configuration file."""
    config_path = os.path.join(path, "params.pkl")
    if not os.path.exists(config_path):
        config_path = os.path.join(path, "../params.pkl")
    if not os.path.exists(config_path):
        raise ValueError(
            "Could not find params.pkl in either the checkpoint dir or "
            "its parent directory.")
    with open(config_path, 'rb') as f:
        config = cloudpickle.load(f)
    return config<|MERGE_RESOLUTION|>--- conflicted
+++ resolved
@@ -136,16 +136,6 @@
             **veh_params)
 
     # reinitialize the pedestrians class from stored data
-<<<<<<< HEAD
-    ped = PedestrianParams()
-    for pedestrians in flow_params["ped"].params.keys():
-        ped_params = flow_params["ped"].params[pedestrians]
-        ped.add(ped_id=ped_params["id"],
-                depart_time=ped_params["depart"],
-                start=ped_params["from"],
-                end=ped_params["to"],
-                depart_pos=ped_params["departPos"])
-=======
     ped = None
     if flow_params["ped"]:
         ped = PedestrianParams()
@@ -156,7 +146,6 @@
                     start=ped_params["from"],
                     end=ped_params["to"],
                     depart_pos=ped_params["departPos"])
->>>>>>> b6ec5e96
 
     # convert all parameters from dict to their object form
     sim = SumoParams()  # TODO: add check for simulation type
