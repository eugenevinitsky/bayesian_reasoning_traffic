import argparse
import json
import numpy as np

from gym.spaces import Tuple
import ray
try:
    from ray.rllib.agents.agent import get_agent_class
except ImportError:
    from ray.rllib.agents.registry import get_agent_class
from ray.rllib.agents.ddpg.td3 import TD3Trainer
from ray.rllib.env.group_agents_wrapper import _GroupAgentsWrapper
from ray.rllib.agents.ppo.ppo_policy import PPOTFPolicy
from ray import tune
from ray.tune.registry import register_env
from ray.tune import run_experiments

from flow.envs.multiagent import Bayesian1Env
from flow.networks import Bayesian1Network
from flow.core.params import SumoParams, EnvParams, InitialConfig, NetParams
from flow.core.params import SumoCarFollowingParams, VehicleParams
from flow.core.params import PedestrianParams

from flow.controllers import SimCarFollowingController, GridRouter, RLController


from flow.utils.registry import make_create_env
from flow.utils.rllib import FlowParamsEncoder

# Experiment parameters
N_ROLLOUTS = 20  # number of rollouts per training iteration
N_CPUS = 1 # number of parallel workers

# Environment parameters
# TODO(@klin) make sure these parameters match what you've set up in the SUMO version here
V_ENTER = 30  # enter speed for departing vehicles
INNER_LENGTH = 50  # length of inner edges in the traffic light grid network
# number of vehicles originating in the left, right, top, and bottom edges
N_LEFT, N_RIGHT, N_TOP, N_BOTTOM = 0, 1, 1, 1


def make_flow_params(args, pedestrians=False):
    """
    Generate the flow params for the experiment.

    Parameters
    ----------

    Returns
    -------
    dict
        flow_params object
    """

    pedestrian_params = None
    if pedestrians:
        pedestrian_params = PedestrianParams()
        for i in range(1):
            name = "ped_" + str(i)
            time = str(i * 5) + '.00'
            pedestrian_params.add(
                ped_id=name,
                depart_time=time,
                start='(1.1)--(2.1)',
                end='(2.1)--(1.1)',
                depart_pos='5',
                arrival_pos='43')

    # we place a sufficient number of vehicles to ensure they confirm with the
    # total number specified above. We also use a "right_of_way" speed mode to
    # support traffic light compliance
    vehicles = VehicleParams()

    #TODO(klin) make sure the autonomous vehicle being placed here is placed in the right position

    vehicles.add(
        veh_id="human",
        acceleration_controller=(SimCarFollowingController, {}),
        car_following_params=SumoCarFollowingParams(
            min_gap=2.5,
            max_speed=V_ENTER,
            decel=7.5,  # avoid collisions at emergency stops
            speed_mode="right_of_way",
        ),
        routing_controller=(GridRouter, {}),
        num_vehicles=1)

    vehicles.add(
        veh_id='rl',
        acceleration_controller=(RLController, {}),
        car_following_params=SumoCarFollowingParams(
            speed_mode="right_of_way",
        ),
        routing_controller=(GridRouter, {}),
        num_vehicles=2)

    '''
    vehicles.add(
        veh_id="human_1",
        acceleration_controller=(SimCarFollowingController, {}),
        car_following_params=SumoCarFollowingParams(
            min_gap=2.5,
            max_speed=V_ENTER,
            decel=7.5,  # avoid collisions at emergency stops
            speed_mode="right_of_way",
        ),
        routing_controller=(GridRouter, {}),
        num_vehicles=1)
    '''

    n_rows = 1
    n_columns = 1

    # define initial configs to pass into dict
    if pedestrians:
        initial_config = InitialConfig(
            spacing='custom',
            shuffle=False, 
            sidewalks=True, 
            lanes_distribution=float('inf'))
    else:
        initial_config = InitialConfig(
            spacing='custom',
            shuffle=False)

    flow_params = dict(
        # name of the experiment
        exp_tag="bayesian_1_env",

        # name of the flow environment the experiment is running on
        env_name=Bayesian1Env,

        # name of the network class the experiment is running on 
        network=Bayesian1Network,

        # simulator that is used by the experiment
        simulator='traci',

        # sumo-related parameters (see flow.core.params.SumoParams)
        sim=SumoParams(
            restart_instance=True,
            sim_step=0.1,
            render=False,
        ),

        # environment related parameters (see flow.core.params.EnvParams)
        env=EnvParams(
            horizon=args.horizon,
            additional_params={
                # maximum acceleration of autonomous vehicles
                'max_accel': 2.6,
                # maximum deceleration of autonomous vehicles
                'max_decel': 4.5,
                # desired velocity for all vehicles in the network, in m/s
                "target_velocity": 25,
                # how many objects in our local radius we want to return
                "max_num_objects": 3,
                # how large of a radius to search in for a given vehicle in meters
                "search_radius": 50,
                # whether we use the multi-agent algorithm QMIX
                "maddpg": args.algo == "MADDPG"
            },
        ),

        # network-related parameters (see flow.core.params.NetParams and the
        # network's documentation or ADDITIONAL_NET_PARAMS component)
        net=NetParams(
            additional_params={
                "speed_limit": V_ENTER + 5,  # inherited from grid0 benchmark
                "grid_array": {
                    "inner_length": INNER_LENGTH,
                    "row_num": n_rows,
                    "col_num": n_columns,
                    "cars_left": N_LEFT,
                    "cars_right": N_RIGHT,
                    "cars_top": N_TOP,
                    "cars_bot": N_BOTTOM,
                },
                "horizontal_lanes": 1,
                "vertical_lanes": 1,
                "randomize_routes": True,
            },
        ),

        # vehicles to be placed in the network at the start of a rollout (see
        # flow.core.params.VehicleParams)
        veh=vehicles,

        ped=pedestrian_params,

        # parameters specifying the positioning of vehicles upon initialization
        # or reset (see flow.core.params.InitialConfig)
        initial = initial_config
    )

    return flow_params

    # define callbacks for tensorboard


def on_episode_start(info):
    env = info['env'].get_unwrapped()[0]
    if isinstance(env, _GroupAgentsWrapper):
        env = env.env
    episode = info['episode']
    episode.user_data['num_ped_collisions'] = 0
    episode.user_data['num_veh_collisions'] = 0
    episode.user_data['avg_speed'] = []

    episode.user_data['steps_elapsed'] = 0
    episode.user_data['vehicle_leaving_time'] = []
    episode.user_data['num_rl_veh_active'] = len(env.k.vehicle.get_rl_ids())

def on_episode_step(info):
    env = info['env'].get_unwrapped()[0]
    if isinstance(env, _GroupAgentsWrapper):
        env = env.env
    episode = info['episode']
    for v_id in env.k.vehicle.get_rl_ids():
        if len(env.k.vehicle.get_pedestrian_crash(v_id, env.k.pedestrian)) > 0:
            episode.user_data['num_ped_collisions'] += 1

    if env.k.simulation.check_collision():
        episode.user_data['num_veh_collisions'] += 1

    avg_speed = env.k.vehicle.get_speed(env.k.vehicle.get_rl_ids())
    if len(avg_speed) > 0:
        avg_speed = np.mean(avg_speed)
        if avg_speed > 0:
            episode.user_data['avg_speed'].append(avg_speed)

    episode.user_data['steps_elapsed'] += 1
    num_veh_left = episode.user_data['num_rl_veh_active'] - len(env.k.vehicle.get_rl_ids())
    if num_veh_left > 0:
        episode.user_data['vehicle_leaving_time'] += \
                [episode.user_data['steps_elapsed']] * num_veh_left
        episode.user_data['num_rl_veh_active'] -= num_veh_left

def on_episode_end(info):
    episode = info['episode']
    episode.custom_metrics['num_ped_collisions'] = episode.user_data['num_ped_collisions']
    episode.custom_metrics['num_veh_collisions'] = episode.user_data['num_veh_collisions']
    episode.custom_metrics['avg_speed'] = np.mean(episode.user_data['avg_speed'])

    if episode.user_data['num_ped_collisions'] + episode.user_data['num_ped_collisions'] == 0:
        episode.user_data['vehicle_leaving_time'] += \
                [episode.user_data['steps_elapsed']] * episode.user_data['num_rl_veh_active']
        episode.custom_metrics['avg_rl_veh_arrival'] = \
            np.mean(episode.user_data['vehicle_leaving_time'])
    else:
        episode.custom_metrics['avg_rl_veh_arrival'] = 500


def setup_exps_TD3(args, flow_params):
    """
    Experiment setup with TD3 using RLlib.

    Parameters
    ----------
    flow_params : dictionary of flow parameters

    Returns
    -------
    str
        name of the training algorithm
    str
        name of the gym environment to be trained
    dict
        training configuration parameters
    """
    alg_run = 'TD3'
    agent_cls = get_agent_class(alg_run)
    config = agent_cls._default_config.copy()
    # config['simple_optimizer'] = True
    config['gamma'] = 0.999  # discount rate
    config['model'].update({'fcnet_hiddens': [256, 256]})
    if args.grid_search:
        config['actor_lr'] = tune.grid_search([1e-5, 1e-4])
        config['critic_lr'] = tune.grid_search([1e-5, 1e-4])
        config['prioritized_replay'] = tune.grid_search([True, False])
    config['horizon'] = args.horizon
    config['no_done_at_end'] = True
    config['observation_filter'] = 'NoFilter'

    config['callbacks'] = {
            "on_episode_start":tune.function(on_episode_start),
            "on_episode_step":tune.function(on_episode_step),
            "on_episode_end":tune.function(on_episode_end)}

    # save the flow params for replay
    flow_json = json.dumps(
        flow_params, cls=FlowParamsEncoder, sort_keys=True, indent=4)
    config['env_config']['flow_params'] = flow_json
    config['env_config']['run'] = alg_run

    create_env, env_name = make_create_env(params=flow_params, version=0)

    # Register as rllib env
    register_env(env_name, create_env)

    test_env = create_env()
    obs_space = test_env.observation_space
    act_space = test_env.action_space

    def gen_policy():
        return None, obs_space, act_space, {}

    # Setup PG with a single policy graph for all agents
    policy_graphs = {'av': gen_policy()}

    def policy_mapping_fn(_):
        return 'av'

    config.update({
        'multiagent': {
            'policies': policy_graphs,
            'policy_mapping_fn': tune.function(policy_mapping_fn),
            'policies_to_train': ['av']
        }
    })

    return alg_run, env_name, config


def setup_exps_PPO(args, flow_params):
    """
    Experiment setup with PPO using RLlib.

    Parameters
    ----------
    flow_params : dictionary of flow parameters

    Returns
    -------
    str
        name of the training algorithm
    str
        name of the gym environment to be trained
    dict
        training configuration parameters
    """
    alg_run = 'PPO'
    agent_cls = get_agent_class(alg_run)
    config = agent_cls._default_config.copy()
    config["num_workers"] = min(args.n_cpus, args.n_rollouts)
    config['train_batch_size'] = args.horizon * args.n_rollouts
    config['simple_optimizer'] = True
    config['no_done_at_end'] = True
    config['gamma'] = 0.999  # discount rate
    config['model'].update({'fcnet_hiddens': [256, 256]})
    if args.grid_search:
        config['lr'] = tune.grid_search([1e-3, 1e-4, 1e-5])
    config['horizon'] = args.horizon
    config['observation_filter'] = 'NoFilter'

    # define callbacks for tensorboard

    def on_train_result(info):
        result = info['result']
        trainer = info['trainer']
        trainer.workers.foreach_worker(
                lambda ev: ev.foreach_env(
                    lambda env: env.update_curriculum(result['training_iteration'])
                )
        )

    config['callbacks'] = {
            "on_episode_start":tune.function(on_episode_start),
            "on_episode_step":tune.function(on_episode_step),
            "on_episode_end":tune.function(on_episode_end),
            "on_train_result":tune.function(on_train_result)}

    # save the flow params for replay
    flow_json = json.dumps(
        flow_params, cls=FlowParamsEncoder, sort_keys=True, indent=4)
    config['env_config']['flow_params'] = flow_json
    config['env_config']['run'] = alg_run

    create_env, env_name = make_create_env(params=flow_params, version=0)

    # Register as rllib env
    register_env(env_name, create_env)

    test_env = create_env()
    obs_space = test_env.observation_space
    act_space = test_env.action_space

    def gen_policy():
        return PPOTFPolicy, obs_space, act_space, {}

    # Setup PG with a single policy graph for all agents
    policy_graphs = {'av': gen_policy()}

    def policy_mapping_fn(_):
        return 'av'

    config.update({
        'multiagent': {
            'policies': policy_graphs,
            'policy_mapping_fn': tune.function(policy_mapping_fn),
            'policies_to_train': ['av']
        }
    })

    return alg_run, env_name, config


def setup_exps_MADDPG(args, flow_params):
    """
    Experiment setup with PPO using RLlib.

    Parameters
    ----------
    flow_params : dictionary of flow parameters

    Returns
    -------
    str
        name of the training algorithm
    str
        name of the gym environment to be trained
    dict
        training configuration parameters
    """

    from flow.algorithms.maddpg.maddpg import DEFAULT_CONFIG as MADDPG_DEFAULT_CONFIG, MADDPGTrainer
    alg_run = MADDPGTrainer
    config = MADDPG_DEFAULT_CONFIG.copy()
    config['no_done_at_end'] = True
<<<<<<< HEAD
    config['gamma'] = 0.999  # discount rate

    config['lr'] = 1e-5
    config['buffer_size'] = 10000
    if args.grid_search:
        # config['lr'] = tune.grid_search([1e-3, 1e-4, 1e-5])
        # config['buffer_size'] = tune.grid_search([10000, 100000])
        config['n_step'] = tune.grid_search([1, 10, 100, 1000])
=======
    config['gamma'] = 0.95  # discount rate
    if args.grid_search:
        config['actor_lr'] = tune.grid_search([1e-2, 1e-3])
        config['critic_lr'] = tune.grid_search([1e-2, 1e-3])
        config['n_step'] = tune.grid_search([1, 10])
>>>>>>> 9a5b6e74
    config['horizon'] = args.horizon
    config['observation_filter'] = 'NoFilter'


    # define callbacks for tensorboard

    config['callbacks'] = {
            "on_episode_start":tune.function(on_episode_start),
            "on_episode_step":tune.function(on_episode_step),
            "on_episode_end":tune.function(on_episode_end)}

    # save the flow params for replay
    flow_json = json.dumps(
        flow_params, cls=FlowParamsEncoder, sort_keys=True, indent=4)
    config['env_config']['flow_params'] = flow_json
    config['env_config']['run'] = alg_run

    create_env, env_name = make_create_env(params=flow_params, version=0)

    # Register as rllib env
    register_env(env_name, create_env)

    env = create_env()
    observation_space_dict = {i: env.observation_space for i in range(env.max_num_agents)}
    action_space_dict = {i: env.action_space for i in range(env.max_num_agents)}

    def gen_policy(i):
        return (
            None,
            env.observation_space,
            env.action_space,
            {
                "agent_id": i,
                "use_local_critic": False,
                "obs_space_dict": observation_space_dict,
                "act_space_dict": action_space_dict,
            }
        )

    policies = {"policy_%d" %i: gen_policy(i) for i in range(env.max_num_agents)}
    policy_ids = list(policies.keys())
    config.update({"multiagent": {
                    "policies": policies,
                    "policy_mapping_fn": ray.tune.function(
                        lambda i: policy_ids[i]
                    )
                }
    })

    return alg_run, env_name, config


if __name__ == '__main__':
    EXAMPLE_USAGE = """
    example usage:
        python multiagent_traffic_light_grid.py --upload_dir=<S3 bucket>
    """

    parser = argparse.ArgumentParser(
        formatter_class=argparse.RawDescriptionHelpFormatter,
        description="[Flow] Issues multi-agent traffic light grid experiment",
        epilog=EXAMPLE_USAGE)

    # required input parameters
    parser.add_argument("--upload_dir", type=str,
                        help="S3 Bucket for uploading results.")
    parser.add_argument("--n_iterations", type=int, default=1000,
                        help="Number of training iterations")
    parser.add_argument("--n_rollouts", type=int, default=20,
                        help="Number of rollouts per iteration")
    parser.add_argument("--checkpoint_freq", type=int, default=25,
                        help="How frequently to checkpoint")
    parser.add_argument("--n_cpus", type=int, default=1,
                        help="Number of rollouts per iteration")
    parser.add_argument("--horizon", type=int, default=500,
                        help="Horizon length of a rollout")

    # optional input parameters
    parser.add_argument('--grid_search', action='store_true', default=False,
                        help='If true, a grid search is run')
    parser.add_argument('--run_mode', type=str, default='local',
                        help="Experiment run mode (local | cluster)")
    parser.add_argument('--algo', type=str, default='TD3',
                        help="RL method to use (PPO, TD3)")
    parser.add_argument("--pedestrians",
                        help="use pedestrians, sidewalks, and crossings in the simulation",
                        action="store_true")
    args = parser.parse_args()

    pedestrians = args.pedestrians
    flow_params = make_flow_params(args, pedestrians)

    upload_dir = args.upload_dir
    RUN_MODE = args.run_mode
    ALGO = args.algo
    CHECKPOINT_FREQ = args.checkpoint_freq

    if ALGO == 'PPO':
        alg_run, env_name, config = setup_exps_PPO(args, flow_params)
    elif ALGO == 'TD3':
        alg_run, env_name, config = setup_exps_TD3(args, flow_params)
    elif ALGO == 'MADDPG':
        alg_run, env_name, config = setup_exps_MADDPG(args, flow_params)
        CHECKPOINT_FREQ *= 10
    else:
        raise NotImplementedError

    if RUN_MODE == 'local' and not args.grid_search:
        ray.init(num_cpus=args.n_cpus + 1, local_mode=True)
    elif RUN_MODE == 'cluster':
        ray.init(redis_address="localhost:6379")

    exp_tag = {
        'run': alg_run,
        'env': env_name,
        'checkpoint_freq': CHECKPOINT_FREQ,
        "max_failures": 1,
        'stop': {
            'training_iteration': args.n_iterations
        },
        'config': config,
        "num_samples": 1,
    }

    if upload_dir:
        exp_tag["upload_dir"] = "s3://{}".format(upload_dir)

    run_experiments(
        {
            flow_params["exp_tag"]: exp_tag
         },
    )<|MERGE_RESOLUTION|>--- conflicted
+++ resolved
@@ -427,22 +427,16 @@
     alg_run = MADDPGTrainer
     config = MADDPG_DEFAULT_CONFIG.copy()
     config['no_done_at_end'] = True
-<<<<<<< HEAD
     config['gamma'] = 0.999  # discount rate
 
-    config['lr'] = 1e-5
+    # config['lr'] = 1e-5
     config['buffer_size'] = 10000
     if args.grid_search:
         # config['lr'] = tune.grid_search([1e-3, 1e-4, 1e-5])
         # config['buffer_size'] = tune.grid_search([10000, 100000])
-        config['n_step'] = tune.grid_search([1, 10, 100, 1000])
-=======
-    config['gamma'] = 0.95  # discount rate
-    if args.grid_search:
         config['actor_lr'] = tune.grid_search([1e-2, 1e-3])
         config['critic_lr'] = tune.grid_search([1e-2, 1e-3])
-        config['n_step'] = tune.grid_search([1, 10])
->>>>>>> 9a5b6e74
+        config['n_step'] = tune.grid_search([1, 10, 100])
     config['horizon'] = args.horizon
     config['observation_filter'] = 'NoFilter'
 
